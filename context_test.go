// Copyright 2014 Manu Martinez-Almeida.  All rights reserved.
// Use of this source code is governed by a MIT style
// license that can be found in the LICENSE file.

package gin

import (
	"bytes"
	"errors"
	"html/template"
	"mime/multipart"
	"net/http"
	"net/http/httptest"
	"strings"
	"testing"
	"time"

	"github.com/manucorporat/sse"
	"github.com/stretchr/testify/assert"
)

// Unit tests TODO
// func (c *Context) File(filepath string) {
// func (c *Context) Negotiate(code int, config Negotiate) {
// BAD case: func (c *Context) Render(code int, render render.Render, obj ...interface{}) {
// test that information is not leaked when reusing Contexts (using the Pool)

func createMultipartRequest() *http.Request {
	boundary := "--testboundary"
	body := new(bytes.Buffer)
	mw := multipart.NewWriter(body)
	defer mw.Close()

	must(mw.SetBoundary(boundary))
	must(mw.WriteField("foo", "bar"))
	must(mw.WriteField("bar", "foo"))
	must(mw.WriteField("bar", "foo2"))
	must(mw.WriteField("array", "first"))
	must(mw.WriteField("array", "second"))
	req, err := http.NewRequest("POST", "/", body)
	must(err)
	req.Header.Set("Content-Type", MIMEMultipartPOSTForm+"; boundary="+boundary)
	return req
}

func must(err error) {
	if err != nil {
		panic(err.Error())
	}
}

func TestContextReset(t *testing.T) {
	router := New()
	c := router.allocateContext()
	assert.Equal(t, c.engine, router)

	c.index = 2
	c.Writer = &responseWriter{ResponseWriter: httptest.NewRecorder()}
	c.Params = Params{Param{}}
	c.Error(errors.New("test"))
	c.Set("foo", "bar")
	c.reset()

	assert.False(t, c.IsAborted())
	assert.Nil(t, c.Keys)
	assert.Nil(t, c.Accepted)
	assert.Len(t, c.Errors, 0)
	assert.Empty(t, c.Errors.Errors())
	assert.Empty(t, c.Errors.ByType(ErrorTypeAny))
	assert.Len(t, c.Params, 0)
	assert.EqualValues(t, c.index, -1)
	assert.Equal(t, c.Writer.(*responseWriter), &c.writermem)
}

func TestContextHandlers(t *testing.T) {
	c, _, _ := createTestContext()
	assert.Nil(t, c.handlers)
	assert.Nil(t, c.handlers.Last())

	c.handlers = HandlersChain{}
	assert.NotNil(t, c.handlers)
	assert.Nil(t, c.handlers.Last())

	f := func(c *Context) {}
	g := func(c *Context) {}

	c.handlers = HandlersChain{f}
	compareFunc(t, f, c.handlers.Last())

	c.handlers = HandlersChain{f, g}
	compareFunc(t, g, c.handlers.Last())
}

// TestContextSetGet tests that a parameter is set correctly on the
// current context and can be retrieved using Get.
func TestContextSetGet(t *testing.T) {
	c, _, _ := CreateTestContext()
	c.Set("foo", "bar")

	value, err := c.Get("foo")
	assert.Equal(t, value, "bar")
	assert.True(t, err)

	value, err = c.Get("foo2")
	assert.Nil(t, value)
	assert.False(t, err)

	assert.Equal(t, c.MustGet("foo"), "bar")
	assert.Panics(t, func() { c.MustGet("no_exist") })
}

func TestContextSetGetValues(t *testing.T) {
	c, _, _ := CreateTestContext()
	c.Set("string", "this is a string")
	c.Set("int32", int32(-42))
	c.Set("int64", int64(42424242424242))
	c.Set("uint64", uint64(42))
	c.Set("float32", float32(4.2))
	c.Set("float64", 4.2)
	var a interface{} = 1
	c.Set("intInterface", a)

	assert.Exactly(t, c.MustGet("string").(string), "this is a string")
	assert.Exactly(t, c.MustGet("int32").(int32), int32(-42))
	assert.Exactly(t, c.MustGet("int64").(int64), int64(42424242424242))
	assert.Exactly(t, c.MustGet("uint64").(uint64), uint64(42))
	assert.Exactly(t, c.MustGet("float32").(float32), float32(4.2))
	assert.Exactly(t, c.MustGet("float64").(float64), 4.2)
	assert.Exactly(t, c.MustGet("intInterface").(int), 1)

}

func TestContextCopy(t *testing.T) {
	c, _, _ := CreateTestContext()
	c.index = 2
	c.Request, _ = http.NewRequest("POST", "/hola", nil)
	c.handlers = HandlersChain{func(c *Context) {}}
	c.Params = Params{Param{Key: "foo", Value: "bar"}}
	c.Set("foo", "bar")

	cp := c.Copy()
	assert.Nil(t, cp.handlers)
	assert.Nil(t, cp.writermem.ResponseWriter)
	assert.Equal(t, &cp.writermem, cp.Writer.(*responseWriter))
	assert.Equal(t, cp.Request, c.Request)
	assert.Equal(t, cp.index, abortIndex)
	assert.Equal(t, cp.Keys, c.Keys)
	assert.Equal(t, cp.engine, c.engine)
	assert.Equal(t, cp.Params, c.Params)
}

func TestContextHandlerName(t *testing.T) {
	c, _, _ := createTestContext()
	c.handlers = HandlersChain{func(c *Context) {}, handlerNameTest}

	assert.Equal(t, c.HandlerName(), "github.com/gin-gonic/gin.handlerNameTest")
}

func handlerNameTest(c *Context) {

}

func TestContextQuery(t *testing.T) {
	c, _, _ := CreateTestContext()
	c.Request, _ = http.NewRequest("GET", "http://example.com/?foo=bar&page=10", nil)

	assert.Equal(t, c.DefaultQuery("foo", "none"), "bar")
	assert.Equal(t, c.Query("foo"), "bar")
	assert.Empty(t, c.PostForm("foo"))

	assert.Equal(t, c.DefaultQuery("page", "0"), "10")
	assert.Equal(t, c.Query("page"), "10")
	assert.Empty(t, c.PostForm("page"))

	assert.Equal(t, c.DefaultQuery("NoKey", "nada"), "nada")
	assert.Empty(t, c.Query("NoKey"))
	assert.Empty(t, c.PostForm("NoKey"))
}

func TestContextQueryAndPostForm(t *testing.T) {
<<<<<<< HEAD
	c, _, _ := createTestContext()
	body := bytes.NewBufferString("foo=bar&page=11&both=POST&foo=second")
	c.Request, _ = http.NewRequest("POST", "/?both=GET&id=main&id=omit&array[]=first&array[]=second", body)
=======
	c, _, _ := CreateTestContext()
	body := bytes.NewBufferString("foo=bar&page=11&both=POST")
	c.Request, _ = http.NewRequest("POST", "/?both=GET&id=main", body)
>>>>>>> f831ac80
	c.Request.Header.Add("Content-Type", MIMEPOSTForm)

	assert.Equal(t, c.DefaultPostForm("foo", "none"), "bar")
	assert.Equal(t, c.PostForm("foo"), "bar")
	assert.Empty(t, c.Query("foo"))

	assert.Equal(t, c.DefaultPostForm("page", "0"), "11")
	assert.Equal(t, c.PostForm("page"), "11")
	assert.Equal(t, c.Query("page"), "")

	assert.Equal(t, c.PostForm("both"), "POST")
	assert.Equal(t, c.Query("both"), "GET")

	assert.Equal(t, c.DefaultPostForm("id", "000"), "000")
	assert.Equal(t, c.Query("id"), "main")
	assert.Empty(t, c.PostForm("id"))

	assert.Equal(t, c.DefaultPostForm("NoKey", "nada"), "nada")
	assert.Empty(t, c.PostForm("NoKey"))
	assert.Empty(t, c.Query("NoKey"))

	var obj struct {
		Foo   string   `form:"foo"`
		ID    string   `form:"id"`
		Page  string   `form:"page"`
		Both  string   `form:"both"`
		Array []string `form:"array[]"`
	}
	assert.NoError(t, c.Bind(&obj))
	assert.Equal(t, obj.Foo, "bar")
	assert.Equal(t, obj.ID, "main")
	assert.Equal(t, obj.Page, "11")
	assert.Equal(t, obj.Both, "POST")
	assert.Equal(t, obj.Array, []string{"first", "second"})
}

func TestContextPostFormMultipart(t *testing.T) {
	c, _, _ := CreateTestContext()
	c.Request = createMultipartRequest()

	var obj struct {
		Foo   string   `form:"foo"`
		Bar   string   `form:"bar"`
		Array []string `form:"array"`
	}
	assert.NoError(t, c.Bind(&obj))
	assert.Equal(t, obj.Bar, "foo")
	assert.Equal(t, obj.Foo, "bar")
	assert.Equal(t, obj.Array, []string{"first", "second"})

	assert.Empty(t, c.Query("foo"))
	assert.Empty(t, c.Query("bar"))
	assert.Equal(t, c.PostForm("foo"), "bar")
	assert.Equal(t, c.PostForm("array"), "first")
	assert.Equal(t, c.PostForm("bar"), "foo")
}

// Tests that the response is serialized as JSON
// and Content-Type is set to application/json
func TestContextRenderJSON(t *testing.T) {
	c, w, _ := CreateTestContext()
	c.JSON(201, H{"foo": "bar"})

	assert.Equal(t, w.Code, 201)
	assert.Equal(t, w.Body.String(), "{\"foo\":\"bar\"}\n")
	assert.Equal(t, w.HeaderMap.Get("Content-Type"), "application/json; charset=utf-8")
}

// Tests that the response is serialized as JSON
// we change the content-type before
func TestContextRenderAPIJSON(t *testing.T) {
	c, w, _ := createTestContext()
	c.Header("Content-Type", "application/vnd.api+json")
	c.JSON(201, H{"foo": "bar"})

	assert.Equal(t, w.Code, 201)
	assert.Equal(t, w.Body.String(), "{\"foo\":\"bar\"}\n")
	assert.Equal(t, w.HeaderMap.Get("Content-Type"), "application/vnd.api+json")
}

// Tests that the response is serialized as JSON
// and Content-Type is set to application/json
func TestContextRenderIndentedJSON(t *testing.T) {
	c, w, _ := CreateTestContext()
	c.IndentedJSON(201, H{"foo": "bar", "bar": "foo", "nested": H{"foo": "bar"}})

	assert.Equal(t, w.Code, 201)
	assert.Equal(t, w.Body.String(), "{\n    \"bar\": \"foo\",\n    \"foo\": \"bar\",\n    \"nested\": {\n        \"foo\": \"bar\"\n    }\n}")
	assert.Equal(t, w.HeaderMap.Get("Content-Type"), "application/json; charset=utf-8")
}

// Tests that the response executes the templates
// and responds with Content-Type set to text/html
func TestContextRenderHTML(t *testing.T) {
	c, w, router := CreateTestContext()
	templ := template.Must(template.New("t").Parse(`Hello {{.name}}`))
	router.SetHTMLTemplate(templ)

	c.HTML(201, "t", H{"name": "alexandernyquist"})

	assert.Equal(t, w.Code, 201)
	assert.Equal(t, w.Body.String(), "Hello alexandernyquist")
	assert.Equal(t, w.HeaderMap.Get("Content-Type"), "text/html; charset=utf-8")
}

// TestContextXML tests that the response is serialized as XML
// and Content-Type is set to application/xml
func TestContextRenderXML(t *testing.T) {
	c, w, _ := CreateTestContext()
	c.XML(201, H{"foo": "bar"})

	assert.Equal(t, w.Code, 201)
	assert.Equal(t, w.Body.String(), "<map><foo>bar</foo></map>")
	assert.Equal(t, w.HeaderMap.Get("Content-Type"), "application/xml; charset=utf-8")
}

// TestContextString tests that the response is returned
// with Content-Type set to text/plain
func TestContextRenderString(t *testing.T) {
	c, w, _ := CreateTestContext()
	c.String(201, "test %s %d", "string", 2)

	assert.Equal(t, w.Code, 201)
	assert.Equal(t, w.Body.String(), "test string 2")
	assert.Equal(t, w.HeaderMap.Get("Content-Type"), "text/plain; charset=utf-8")
}

// TestContextString tests that the response is returned
// with Content-Type set to text/html
func TestContextRenderHTMLString(t *testing.T) {
	c, w, _ := CreateTestContext()
	c.Header("Content-Type", "text/html; charset=utf-8")
	c.String(201, "<html>%s %d</html>", "string", 3)

	assert.Equal(t, w.Code, 201)
	assert.Equal(t, w.Body.String(), "<html>string 3</html>")
	assert.Equal(t, w.HeaderMap.Get("Content-Type"), "text/html; charset=utf-8")
}

// TestContextData tests that the response can be written from `bytesting`
// with specified MIME type
func TestContextRenderData(t *testing.T) {
	c, w, _ := CreateTestContext()
	c.Data(201, "text/csv", []byte(`foo,bar`))

	assert.Equal(t, w.Code, 201)
	assert.Equal(t, w.Body.String(), "foo,bar")
	assert.Equal(t, w.HeaderMap.Get("Content-Type"), "text/csv")
}

func TestContextRenderSSE(t *testing.T) {
	c, w, _ := CreateTestContext()
	c.SSEvent("float", 1.5)
	c.Render(-1, sse.Event{
		Id:   "123",
		Data: "text",
	})
	c.SSEvent("chat", H{
		"foo": "bar",
		"bar": "foo",
	})

	assert.Equal(t, strings.Replace(w.Body.String(), " ", "", -1), strings.Replace("event:float\ndata:1.5\n\nid:123\ndata:text\n\nevent:chat\ndata:{\"bar\":\"foo\",\"foo\":\"bar\"}\n\n", " ", "", -1))
}

func TestContextRenderFile(t *testing.T) {
	c, w, _ := CreateTestContext()
	c.Request, _ = http.NewRequest("GET", "/", nil)
	c.File("./gin.go")

	assert.Equal(t, w.Code, 200)
	assert.Contains(t, w.Body.String(), "func New() *Engine {")
	assert.Equal(t, w.HeaderMap.Get("Content-Type"), "text/plain; charset=utf-8")
}

func TestContextHeaders(t *testing.T) {
	c, _, _ := CreateTestContext()
	c.Header("Content-Type", "text/plain")
	c.Header("X-Custom", "value")

	assert.Equal(t, c.Writer.Header().Get("Content-Type"), "text/plain")
	assert.Equal(t, c.Writer.Header().Get("X-Custom"), "value")

	c.Header("Content-Type", "text/html")
	c.Header("X-Custom", "")

	assert.Equal(t, c.Writer.Header().Get("Content-Type"), "text/html")
	_, exist := c.Writer.Header()["X-Custom"]
	assert.False(t, exist)
}

// TODO
func TestContextRenderRedirectWithRelativePath(t *testing.T) {
	c, w, _ := CreateTestContext()
	c.Request, _ = http.NewRequest("POST", "http://example.com", nil)
	assert.Panics(t, func() { c.Redirect(299, "/new_path") })
	assert.Panics(t, func() { c.Redirect(309, "/new_path") })

	c.Redirect(302, "/path")
	c.Writer.WriteHeaderNow()
	assert.Equal(t, w.Code, 302)
	assert.Equal(t, w.Header().Get("Location"), "/path")
}

func TestContextRenderRedirectWithAbsolutePath(t *testing.T) {
	c, w, _ := CreateTestContext()
	c.Request, _ = http.NewRequest("POST", "http://example.com", nil)
	c.Redirect(302, "http://google.com")
	c.Writer.WriteHeaderNow()

	assert.Equal(t, w.Code, 302)
	assert.Equal(t, w.Header().Get("Location"), "http://google.com")
}

func TestContextNegotiationFormat(t *testing.T) {
	c, _, _ := CreateTestContext()
	c.Request, _ = http.NewRequest("POST", "", nil)

	assert.Panics(t, func() { c.NegotiateFormat() })
	assert.Equal(t, c.NegotiateFormat(MIMEJSON, MIMEXML), MIMEJSON)
	assert.Equal(t, c.NegotiateFormat(MIMEHTML, MIMEJSON), MIMEHTML)
}

func TestContextNegotiationFormatWithAccept(t *testing.T) {
	c, _, _ := CreateTestContext()
	c.Request, _ = http.NewRequest("POST", "/", nil)
	c.Request.Header.Add("Accept", "text/html,application/xhtml+xml,application/xml;q=0.9,*/*;q=0.8")

	assert.Equal(t, c.NegotiateFormat(MIMEJSON, MIMEXML), MIMEXML)
	assert.Equal(t, c.NegotiateFormat(MIMEXML, MIMEHTML), MIMEHTML)
	assert.Equal(t, c.NegotiateFormat(MIMEJSON), "")
}

func TestContextNegotiationFormatCustum(t *testing.T) {
	c, _, _ := CreateTestContext()
	c.Request, _ = http.NewRequest("POST", "/", nil)
	c.Request.Header.Add("Accept", "text/html,application/xhtml+xml,application/xml;q=0.9,*/*;q=0.8")

	c.Accepted = nil
	c.SetAccepted(MIMEJSON, MIMEXML)

	assert.Equal(t, c.NegotiateFormat(MIMEJSON, MIMEXML), MIMEJSON)
	assert.Equal(t, c.NegotiateFormat(MIMEXML, MIMEHTML), MIMEXML)
	assert.Equal(t, c.NegotiateFormat(MIMEJSON), MIMEJSON)
}

func TestContextIsAborted(t *testing.T) {
	c, _, _ := createTestContext()
	assert.False(t, c.IsAborted())

	c.Abort()
	assert.True(t, c.IsAborted())

	c.Next()
	assert.True(t, c.IsAborted())

	c.index++
	assert.True(t, c.IsAborted())
}

// TestContextData tests that the response can be written from `bytesting`
// with specified MIME type
func TestContextAbortWithStatus(t *testing.T) {
	c, w, _ := CreateTestContext()
	c.index = 4
	c.AbortWithStatus(401)
	c.Writer.WriteHeaderNow()

	assert.Equal(t, c.index, abortIndex)
	assert.Equal(t, c.Writer.Status(), 401)
	assert.Equal(t, w.Code, 401)
	assert.True(t, c.IsAborted())
}

func TestContextError(t *testing.T) {
	c, _, _ := CreateTestContext()
	assert.Empty(t, c.Errors)

	c.Error(errors.New("first error"))
	assert.Len(t, c.Errors, 1)
	assert.Equal(t, c.Errors.String(), "Error #01: first error\n")

	c.Error(&Error{
		Err:  errors.New("second error"),
		Meta: "some data 2",
		Type: ErrorTypePublic,
	})
	assert.Len(t, c.Errors, 2)

	assert.Equal(t, c.Errors[0].Err, errors.New("first error"))
	assert.Nil(t, c.Errors[0].Meta)
	assert.Equal(t, c.Errors[0].Type, ErrorTypePrivate)

	assert.Equal(t, c.Errors[1].Err, errors.New("second error"))
	assert.Equal(t, c.Errors[1].Meta, "some data 2")
	assert.Equal(t, c.Errors[1].Type, ErrorTypePublic)

	assert.Equal(t, c.Errors.Last(), c.Errors[1])
}

func TestContextTypedError(t *testing.T) {
	c, _, _ := CreateTestContext()
	c.Error(errors.New("externo 0")).SetType(ErrorTypePublic)
	c.Error(errors.New("interno 0")).SetType(ErrorTypePrivate)

	for _, err := range c.Errors.ByType(ErrorTypePublic) {
		assert.Equal(t, err.Type, ErrorTypePublic)
	}
	for _, err := range c.Errors.ByType(ErrorTypePrivate) {
		assert.Equal(t, err.Type, ErrorTypePrivate)
	}
	assert.Equal(t, c.Errors.Errors(), []string{"externo 0", "interno 0"})
}

func TestContextAbortWithError(t *testing.T) {
	c, w, _ := CreateTestContext()
	c.AbortWithError(401, errors.New("bad input")).SetMeta("some input")
	c.Writer.WriteHeaderNow()

	assert.Equal(t, w.Code, 401)
	assert.Equal(t, c.index, abortIndex)
	assert.True(t, c.IsAborted())
}

func TestContextClientIP(t *testing.T) {
	c, _, _ := CreateTestContext()
	c.Request, _ = http.NewRequest("POST", "/", nil)

	c.Request.Header.Set("X-Real-IP", " 10.10.10.10  ")
	c.Request.Header.Set("X-Forwarded-For", "  20.20.20.20, 30.30.30.30")
	c.Request.RemoteAddr = "  40.40.40.40 "

	assert.Equal(t, c.ClientIP(), "10.10.10.10")

	c.Request.Header.Del("X-Real-IP")
	assert.Equal(t, c.ClientIP(), "20.20.20.20")

	c.Request.Header.Set("X-Forwarded-For", "30.30.30.30  ")
	assert.Equal(t, c.ClientIP(), "30.30.30.30")

	c.Request.Header.Del("X-Forwarded-For")
	assert.Equal(t, c.ClientIP(), "40.40.40.40")
}

func TestContextContentType(t *testing.T) {
	c, _, _ := CreateTestContext()
	c.Request, _ = http.NewRequest("POST", "/", nil)
	c.Request.Header.Set("Content-Type", "application/json; charset=utf-8")

	assert.Equal(t, c.ContentType(), "application/json")
}

func TestContextAutoBindJSON(t *testing.T) {
	c, _, _ := CreateTestContext()
	c.Request, _ = http.NewRequest("POST", "/", bytes.NewBufferString("{\"foo\":\"bar\", \"bar\":\"foo\"}"))
	c.Request.Header.Add("Content-Type", MIMEJSON)

	var obj struct {
		Foo string `json:"foo"`
		Bar string `json:"bar"`
	}
	assert.NoError(t, c.Bind(&obj))
	assert.Equal(t, obj.Bar, "foo")
	assert.Equal(t, obj.Foo, "bar")
	assert.Empty(t, c.Errors)
}

func TestContextBindWithJSON(t *testing.T) {
	c, w, _ := CreateTestContext()
	c.Request, _ = http.NewRequest("POST", "/", bytes.NewBufferString("{\"foo\":\"bar\", \"bar\":\"foo\"}"))
	c.Request.Header.Add("Content-Type", MIMEXML) // set fake content-type

	var obj struct {
		Foo string `json:"foo"`
		Bar string `json:"bar"`
	}
	assert.NoError(t, c.BindJSON(&obj))
	assert.Equal(t, obj.Bar, "foo")
	assert.Equal(t, obj.Foo, "bar")
	assert.Equal(t, w.Body.Len(), 0)
}

func TestContextBadAutoBind(t *testing.T) {
	c, w, _ := CreateTestContext()
	c.Request, _ = http.NewRequest("POST", "http://example.com", bytes.NewBufferString("\"foo\":\"bar\", \"bar\":\"foo\"}"))
	c.Request.Header.Add("Content-Type", MIMEJSON)
	var obj struct {
		Foo string `json:"foo"`
		Bar string `json:"bar"`
	}

	assert.False(t, c.IsAborted())
	assert.Error(t, c.Bind(&obj))
	c.Writer.WriteHeaderNow()

	assert.Empty(t, obj.Bar)
	assert.Empty(t, obj.Foo)
	assert.Equal(t, w.Code, 400)
	assert.True(t, c.IsAborted())
}

func TestContextGolangContext(t *testing.T) {
	c, _, _ := CreateTestContext()
	c.Request, _ = http.NewRequest("POST", "/", bytes.NewBufferString("{\"foo\":\"bar\", \"bar\":\"foo\"}"))
	assert.NoError(t, c.Err())
	assert.Nil(t, c.Done())
	ti, ok := c.Deadline()
	assert.Equal(t, ti, time.Time{})
	assert.False(t, ok)
	assert.Equal(t, c.Value(0), c.Request)
	assert.Nil(t, c.Value("foo"))

	c.Set("foo", "bar")
	assert.Equal(t, c.Value("foo"), "bar")
	assert.Nil(t, c.Value(1))
}<|MERGE_RESOLUTION|>--- conflicted
+++ resolved
@@ -73,7 +73,7 @@
 }
 
 func TestContextHandlers(t *testing.T) {
-	c, _, _ := createTestContext()
+	c, _, _ := CreateTestContext()
 	assert.Nil(t, c.handlers)
 	assert.Nil(t, c.handlers.Last())
 
@@ -150,7 +150,7 @@
 }
 
 func TestContextHandlerName(t *testing.T) {
-	c, _, _ := createTestContext()
+	c, _, _ := CreateTestContext()
 	c.handlers = HandlersChain{func(c *Context) {}, handlerNameTest}
 
 	assert.Equal(t, c.HandlerName(), "github.com/gin-gonic/gin.handlerNameTest")
@@ -178,15 +178,9 @@
 }
 
 func TestContextQueryAndPostForm(t *testing.T) {
-<<<<<<< HEAD
-	c, _, _ := createTestContext()
+	c, _, _ := CreateTestContext()
 	body := bytes.NewBufferString("foo=bar&page=11&both=POST&foo=second")
 	c.Request, _ = http.NewRequest("POST", "/?both=GET&id=main&id=omit&array[]=first&array[]=second", body)
-=======
-	c, _, _ := CreateTestContext()
-	body := bytes.NewBufferString("foo=bar&page=11&both=POST")
-	c.Request, _ = http.NewRequest("POST", "/?both=GET&id=main", body)
->>>>>>> f831ac80
 	c.Request.Header.Add("Content-Type", MIMEPOSTForm)
 
 	assert.Equal(t, c.DefaultPostForm("foo", "none"), "bar")
@@ -258,7 +252,7 @@
 // Tests that the response is serialized as JSON
 // we change the content-type before
 func TestContextRenderAPIJSON(t *testing.T) {
-	c, w, _ := createTestContext()
+	c, w, _ := CreateTestContext()
 	c.Header("Content-Type", "application/vnd.api+json")
 	c.JSON(201, H{"foo": "bar"})
 
@@ -434,7 +428,7 @@
 }
 
 func TestContextIsAborted(t *testing.T) {
-	c, _, _ := createTestContext()
+	c, _, _ := CreateTestContext()
 	assert.False(t, c.IsAborted())
 
 	c.Abort()
